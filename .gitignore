--- conflicted
+++ resolved
@@ -2,7 +2,6 @@
 /.idea
 /.vscode
 /.venv
-<<<<<<< HEAD
 
 .sync*
 .nextcloudsync.log
@@ -13,6 +12,4 @@
 wallabag/
 paperless/
 linkding/
-=======
-albert.pyi
->>>>>>> 7a724d76
+albert.pyi